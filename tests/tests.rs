<<<<<<< HEAD
extern crate base64;
extern crate rand;

use rand::{Rng, SeedableRng};
=======
use rand::{FromEntropy, Rng};
>>>>>>> 96f9d471

use base64::engine::{Engine, DEFAULT_ENGINE};
use base64::*;

use self::helpers::*;
use base64::alphabet::STANDARD;
use base64::engine::fast_portable::{FastPortable, NO_PAD};

mod helpers;

// generate random contents of the specified length and test encode/decode roundtrip
fn roundtrip_random<E: Engine>(
    byte_buf: &mut Vec<u8>,
    str_buf: &mut String,
    engine: &E,
    byte_len: usize,
    approx_values_per_byte: u8,
    max_rounds: u64,
) {
    // let the short ones be short but don't let it get too crazy large
    let num_rounds = calculate_number_of_rounds(byte_len, approx_values_per_byte, max_rounds);
    let mut r = rand::rngs::SmallRng::from_entropy();
    let mut decode_buf = Vec::new();

    for _ in 0..num_rounds {
        byte_buf.clear();
        str_buf.clear();
        decode_buf.clear();
        while byte_buf.len() < byte_len {
            byte_buf.push(r.gen::<u8>());
        }

        encode_engine_string(&byte_buf, str_buf, engine);
        decode_engine_vec(&str_buf, &mut decode_buf, engine).unwrap();

        assert_eq!(byte_buf, &decode_buf);
    }
}

fn calculate_number_of_rounds(byte_len: usize, approx_values_per_byte: u8, max: u64) -> u64 {
    // don't overflow
    let mut prod = approx_values_per_byte as u64;

    for _ in 0..byte_len {
        if prod > max {
            return max;
        }

        prod = prod.saturating_mul(prod);
    }

    prod
}

#[test]
fn roundtrip_random_short_standard() {
    let mut byte_buf: Vec<u8> = Vec::new();
    let mut str_buf = String::new();

    for input_len in 0..40 {
        roundtrip_random(
            &mut byte_buf,
            &mut str_buf,
            &DEFAULT_ENGINE,
            input_len,
            4,
            10000,
        );
    }
}

#[test]
fn roundtrip_random_with_fast_loop_standard() {
    let mut byte_buf: Vec<u8> = Vec::new();
    let mut str_buf = String::new();

    for input_len in 40..100 {
        roundtrip_random(
            &mut byte_buf,
            &mut str_buf,
            &DEFAULT_ENGINE,
            input_len,
            4,
            1000,
        );
    }
}

#[test]
fn roundtrip_random_short_no_padding() {
    let mut byte_buf: Vec<u8> = Vec::new();
    let mut str_buf = String::new();

    let engine = FastPortable::from(&STANDARD, NO_PAD);
    for input_len in 0..40 {
        roundtrip_random(&mut byte_buf, &mut str_buf, &engine, input_len, 4, 10000);
    }
}

#[test]
fn roundtrip_random_no_padding() {
    let mut byte_buf: Vec<u8> = Vec::new();
    let mut str_buf = String::new();

    let engine = FastPortable::from(&STANDARD, NO_PAD);

    for input_len in 40..100 {
        roundtrip_random(&mut byte_buf, &mut str_buf, &engine, input_len, 4, 1000);
    }
}

#[test]
fn roundtrip_decode_trailing_10_bytes() {
    // This is a special case because we decode 8 byte blocks of input at a time as much as we can,
    // ideally unrolled to 32 bytes at a time, in stages 1 and 2. Since we also write a u64's worth
    // of bytes (8) to the output, we always write 2 garbage bytes that then will be overwritten by
    // the NEXT block. However, if the next block only contains 2 bytes, it will decode to 1 byte,
    // and therefore be too short to cover up the trailing 2 garbage bytes. Thus, we have stage 3
    // to handle that case.

    for num_quads in 0..25 {
        let mut s: String = "ABCD".repeat(num_quads);
        s.push_str("EFGHIJKLZg");

        let decoded = decode(&s).unwrap();
        assert_eq!(num_quads * 3 + 7, decoded.len());

        assert_eq!(
            s,
            encode_engine(&decoded, &FastPortable::from(&STANDARD, NO_PAD))
        );
    }
}

#[test]
fn display_wrapper_matches_normal_encode() {
    let mut bytes = Vec::<u8>::with_capacity(256);

    for i in 0..255 {
        bytes.push(i);
    }
    bytes.push(255);

    assert_eq!(
        encode(&bytes),
        format!(
            "{}",
            base64::display::Base64Display::from(&bytes, &DEFAULT_ENGINE)
        )
    );
}

#[test]
fn because_we_can() {
    compare_decode("alice", "YWxpY2U=");
    compare_decode("alice", &encode(b"alice"));
    compare_decode("alice", &encode(&decode(&encode(b"alice")).unwrap()));
}

#[test]
fn encode_engine_slice_can_use_inline_buffer() {
    let mut buf: [u8; 22] = [0; 22];
    let mut larger_buf: [u8; 24] = [0; 24];
    let mut input: [u8; 16] = [0; 16];

    let engine = FastPortable::from(&STANDARD, NO_PAD);

    let mut rng = rand::rngs::SmallRng::from_entropy();
    for elt in &mut input {
        *elt = rng.gen();
    }

    assert_eq!(22, encode_engine_slice(&input, &mut buf, &engine));
    let decoded = decode_engine(&buf, &engine).unwrap();

    assert_eq!(decoded, input);

    // let's try it again with padding

    assert_eq!(
        24,
        encode_engine_slice(&input, &mut larger_buf, &DEFAULT_ENGINE)
    );
    let decoded = decode_engine(&buf, &DEFAULT_ENGINE).unwrap();

    assert_eq!(decoded, input);
}

#[test]
#[should_panic(expected = "index 24 out of range for slice of length 22")]
fn encode_engine_slice_panics_when_buffer_too_small() {
    let mut buf: [u8; 22] = [0; 22];
    let mut input: [u8; 16] = [0; 16];

    let mut rng = rand::rngs::SmallRng::from_entropy();
    for elt in &mut input {
        *elt = rng.gen();
    }

    encode_engine_slice(&input, &mut buf, &DEFAULT_ENGINE);
}<|MERGE_RESOLUTION|>--- conflicted
+++ resolved
@@ -1,11 +1,4 @@
-<<<<<<< HEAD
-extern crate base64;
-extern crate rand;
-
 use rand::{Rng, SeedableRng};
-=======
-use rand::{FromEntropy, Rng};
->>>>>>> 96f9d471
 
 use base64::engine::{Engine, DEFAULT_ENGINE};
 use base64::*;
@@ -151,10 +144,7 @@
 
     assert_eq!(
         encode(&bytes),
-        format!(
-            "{}",
-            base64::display::Base64Display::from(&bytes, &DEFAULT_ENGINE)
-        )
+        format!("{}", display::Base64Display::from(&bytes, &DEFAULT_ENGINE))
     );
 }
 
